--- conflicted
+++ resolved
@@ -44,13 +44,6 @@
 cmap  = copy.copy(plt.get_cmap('turbo'))
 cmap.set_bad(color=(1.0, 1.0, 1.0, 1.0))
 
-<<<<<<< HEAD
- cmap  = copy.copy(plt.get_cmap('turbo'))
- cmap.set_bad(color=(1.0, 1.0, 1.0, 1.0))
-
-
-=======
->>>>>>> 68096399
 def get_depth_image(image, max=None, remove_max=True):
     """Convert a depth image to a PIL image.
     
@@ -65,13 +58,8 @@
     depth = np.array(image)
     if max is None:
         maxim = depth.max()
-<<<<<<< HEAD
-        if remove_max:
-            maxim += 1e-10
-=======
         if not remove_max:
             maxim += 1
->>>>>>> 68096399
     else:
         maxim = max
     mask = depth < maxim

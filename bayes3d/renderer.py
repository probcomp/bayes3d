--- conflicted
+++ resolved
@@ -16,12 +16,8 @@
 from jax.lib import xla_client
 import numpy as np
 import jax.dlpack
-<<<<<<< HEAD
 from jaxlib.hlo_helpers import custom_call
-
-=======
 from tqdm import tqdm
->>>>>>> 12a966f1
 
 def transform_image_zeros(image_jnp, intrinsics):
     image_jnp_2 = jnp.concatenate(

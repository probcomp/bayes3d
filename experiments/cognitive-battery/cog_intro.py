--- conflicted
+++ resolved
@@ -6,15 +6,7 @@
 import jax
 import jax3dp3
 from scipy.spatial.transform import Rotation as R
-<<<<<<< HEAD
-from jax3dp3.rendering.jax_rendering import render_planes_multiobject
-from jax3dp3.enumerations import make_translation_grid_enumeration
-from jax3dp3.enumerations_procedure import enumerative_inference_single_frame
-from jax3dp3.batched_scorer import batched_scorer_parallel
-from jax3dp3.viz import make_gif_from_pil_images
-=======
 import jax3dp3.jax_rendering
->>>>>>> 13f524ab
 from PIL import Image
 
 from tqdm import tqdm
@@ -67,11 +59,7 @@
     # frame_idx = 20
     k = 5 if 5 <= frame_idx < 19 else 4  # 4 objects in frames [5:19]
 
-<<<<<<< HEAD
-    coord_image, _ = depth_to_coords_in_camera(depth_images[frame_idx], K)
-=======
     coord_image,_ = t3d.depth_to_coords_in_camera(depth_images[frame_idx], K)
->>>>>>> 13f524ab
     segmentation_image = seg_maps[frame_idx]
     mask = np.invert(
         (coord_image[:, :, 0] < 1.0)
@@ -105,21 +93,12 @@
     obj_mask = seg_img == obj_id
 
     object_points = coord_images[start_t][obj_mask]
-<<<<<<< HEAD
-    maxs = np.max(object_points, axis=0)
-    mins = np.min(object_points, axis=0)
-    dims = maxs - mins
-    center_of_box = (maxs + mins) / 2
-
-    init_pose = transform_from_pos(center_of_box)
-=======
     maxs = np.max(object_points,axis=0)
     mins = np.min(object_points,axis=0)
     dims = (maxs - mins)
     center_of_box = (maxs+mins)/2
     
     init_pose = t3d.transform_from_pos(center_of_box)
->>>>>>> 13f524ab
     init_poses.append(init_pose)
 
     shape, dim = jax3dp3.jax_rendering.get_rectangular_prism_shape(dims)
@@ -134,38 +113,24 @@
 shape_dims = jnp.stack(shape_dims)
 init_poses = jnp.stack(init_poses)
 
-<<<<<<< HEAD
-reconstruction_image = render_planes_multiobject(
-    init_poses, shape_planes, shape_dims, height, width, fx, fy, cx, cy
-=======
 reconstruction_image = jax3dp3.jax_rendering.render_planes_multiobject(
     init_poses,
     shape_planes,
     shape_dims,
     height, width, fx,fy, cx, cy
->>>>>>> 13f524ab
 )
 
 
 def render_planes_multiobject_lambda(poses):
-<<<<<<< HEAD
-    return render_planes_multiobject(
-        poses, shape_planes, shape_dims, height, width, fx, fy, cx, cy
-=======
     return (
         jax3dp3.jax_rendering.render_planes_multiobject(poses, shape_planes, shape_dims, height, width, fx,fy, cx,cy)
->>>>>>> 13f524ab
     )
 
 
 render_planes_multiobject_jit = jax.jit(render_planes_multiobject_lambda)
 
 reconstruction_image = render_planes_multiobject_jit(init_poses)
-<<<<<<< HEAD
-save_depth_image(reconstruction_image[:, :, 2], "reconstruction.png", max=5.0)
-=======
 jax3dp3.viz.save_depth_image(reconstruction_image[:,:,2], "reconstruction.png", max=5.0)
->>>>>>> 13f524ab
 
 
 # reconstruction_image = render_planes_multiobject_jit(init_poses)
@@ -176,17 +141,9 @@
 
 
 def likelihood(x, params):
-<<<<<<< HEAD
-    obs = params[0]
-    rendered_image = render_planes_multiobject(
-        x, shape_planes, shape_dims, height, width, fx, fy, cx, cy
-    )
-    weight = threedp3_likelihood(obs, rendered_image, r, outlier_prob)
-=======
     obs= params[0]
     rendered_image = jax3dp3.jax_rendering.render_planes_multiobject(x, shape_planes, shape_dims, height, width, fx,fy, cx,cy)
     weight = jax3dp3.threedp3_likelihood(obs, rendered_image, r, outlier_prob)
->>>>>>> 13f524ab
     return weight
 
 
@@ -194,13 +151,7 @@
 likelihood_parallel_jit = jax.jit(likelihood_parallel)
 
 
-<<<<<<< HEAD
-enumerations = make_translation_grid_enumeration(
-    -0.1, -0.1, -0.1, 0.1, 0.1, 0.1, 9, 9, 9
-)
-=======
 enumerations = jax3dp3.make_translation_grid_enumeration(-0.1, -0.1, -0.1, 0.1, 0.1, 0.1, 9, 9, 9)
->>>>>>> 13f524ab
 
 cm = plt.get_cmap("turbo")
 max_depth = 30.0
@@ -211,21 +162,10 @@
 pose_estimates = init_poses.copy()
 
 inferred_poses = []
-<<<<<<< HEAD
-batched_scorer_parallel_jit = jax.jit(
-    lambda poses, image: batched_scorer_parallel(
-        likelihood_parallel, 9, poses, (image,)
-    )
-)
-
-num_steps = 90
-for t in tqdm(range(start_t, start_t + num_steps)):
-=======
 batched_scorer_parallel_jit = jax.jit(lambda poses, image: jax3dp3.jax_rendering.batched_scorer_parallel_params(likelihood_parallel, 9, poses, (image,)))
 
 num_steps = 2
 for t in tqdm(range(start_t, start_t+num_steps)):
->>>>>>> 13f524ab
     gt_image = jnp.array(coord_images[t])
     for i in range(pose_estimates.shape[0]):
         enumerations_full = jnp.tile(
@@ -243,21 +183,6 @@
 
 
 all_images = []
-<<<<<<< HEAD
-for t in range(start_t, start_t + num_steps):
-    rgb_viz = Image.fromarray(rgb_images[t].astype(np.int8), mode="RGB")
-    gt_depth_1 = get_depth_image(coord_images[t][:, :, 2], max=5.0)
-    depth = render_planes_multiobject_jit(inferred_poses[t - start_t])
-    depth = get_depth_image(depth[:, :, 2], max=5.0)
-    all_images.append(
-        multi_panel(
-            [rgb_viz, gt_depth_1, depth],
-            ["RGB Image", "Actual Depth", "Reconstructed Depth"],
-            middle_width=10,
-            top_border=100,
-            fontsize=20,
-        )
-=======
 for t in range(start_t, start_t+num_steps):
     rgb_viz = Image.fromarray(
         rgb_images[t].astype(np.int8), mode="RGB"
@@ -267,7 +192,6 @@
     depth = jax3dp3.viz.get_depth_image(depth[:,:,2], max=5.0)
     all_images.append(
         jax3dp3.viz.multi_panel([rgb_viz, gt_depth_1, depth], ["RGB Image", "Actual Depth", "Reconstructed Depth"], middle_width=10, top_border=100, fontsize=20)
->>>>>>> 13f524ab
     )
 
 jax3dp3.viz.make_gif_from_pil_images(all_images, "out.gif")

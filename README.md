--- conflicted
+++ resolved
@@ -12,37 +12,7 @@
 pip install poetry
 poetry install
 ```
-<<<<<<< HEAD
-
-To get assets:
-```
-bash download.sh
-```
-
-Add this to `~/.bashrc`
-```
-export XLA_PYTHON_CLIENT_PREALLOCATE=false
-```
-
-## Test
-
-To test successful setup run:
-```
-python demo.py
-```
-and view `demo.gif`
-
-![](assets/demo.gif)
-
-## CosyPose Setup
-
-```
-git submodule update --init --recursive
-cd jax3dp3/cosypose_baseline
-bash cosypose_setup.sh
-=======
 ### JAX Installation
->>>>>>> 6cc02e6e
 ```
 pip install --upgrade pip
 
@@ -53,23 +23,5 @@
 ```
 ### Download Assets
 ```
-<<<<<<< HEAD
-
-
-### Installing cuDNN
-In order to download cuDNN libraries, you need to go to https://developer.nvidia.com/cudnn and click on the Download cuDNN button. The webpage will ask you to login into the NVIDIA developer account. After logging in and accepting their terms and conditions, you should click on the following three links:
-
-sudo apt-get install libglu-dev
-
-sudo apt-get remove libglfw3-dev libgl1-mesa-dev libglu1-mesa-dev
-
-## MuJoCo (Physics Rendering) Setup
-To use the MuJoCo physics engine + renderer extension, `pip install dm_control` (already specified in `requirements.txt`). For headless rendering, install the OpenGL Extension Wrapper
-```
-sudo apt-get install libglew2.1 
-```
-This is for Ubuntu 20.04 LTS. Check https://pkgs.org/search/?q=libglew for other OSes
-=======
 bash scripts/download.sh
-```
->>>>>>> 6cc02e6e
+```